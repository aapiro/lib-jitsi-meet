--- conflicted
+++ resolved
@@ -213,20 +213,11 @@
             var streamOptions = {
                 cameraDeviceId: this.getDeviceId(),
                 devices: ["video"],
+                facingMode: this.getCameraFacingMode(),
                 resolution: this.resolution
             };
-<<<<<<< HEAD
 
             promise = RTCUtils.obtainAudioAndVideoPermissions(streamOptions)
-=======
-            if (isAudio) {
-                streamOptions['micDeviceId'] = self.getDeviceId();
-            } else if(self.videoType === VideoType.CAMERA) {
-                streamOptions['cameraDeviceId'] = self.getDeviceId();
-                streamOptions['facingMode'] = self.getCameraFacingMode();
-            }
-            RTCUtils.obtainAudioAndVideoPermissions(streamOptions)
->>>>>>> 870a608a
                 .then(function (streamsInfo) {
                     var mediaType = self.getType();
                     var streamInfo = streamsInfo.find(function(info) {
@@ -260,7 +251,7 @@
 
     return promise
         .then(function() {
-            return self._setConferenceMute(mute);
+            return self._sendMuteStatus(mute);
         })
         .then(function() {
             self.eventEmitter.emit(JitsiTrackEvents.TRACK_MUTE_CHANGED);
@@ -321,13 +312,13 @@
 };
 
 /**
- * Synchronizes muted stated of track with muted state of conference.
+ * Sends mute status for a track to conference if any.
  *
  * @param {boolean} mute - If track is muted.
  * @private
  * @returns {Promise}
  */
-JitsiLocalTrack.prototype._setConferenceMute = function(mute) {
+JitsiLocalTrack.prototype._sendMuteStatus = function(mute) {
     if (!this.conference || !this.conference.room) {
         return Promise.resolve();
     }
@@ -335,11 +326,10 @@
     var self = this;
 
     return new Promise(function(resolve) {
-        if (self.isAudioTrack()) {
-            self.conference.room.setAudioMute(mute, resolve);
-        } else {
-            self.conference.room.setVideoMute(mute, resolve);
-        }
+        self.conference.room[
+            self.isAudioTrack()
+                ? 'setAudioMute'
+                : 'setVideoMute'](mute, resolve);
     });
 };
 
